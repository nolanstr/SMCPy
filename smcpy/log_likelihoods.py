import numpy as np

class BaseLogLike:

    def __init__(self, model, data, args):
        self._model = model
        self._data = data
        self._args = args

    def _get_output(self, inputs):
        output = self._model(inputs)
        if np.isnan(output).any():
            raise ValueError
        return output


class Normal(BaseLogLike):

    def __init__(self, model, data, args):
        '''
        Likelihood function for data with additive, iid errors sampled from a
        normal distribution with mean = 0 and std_dev = args. If args is None,
        assumes that the last column of inputs contains the std_dev value.
        '''
        super().__init__(model, data, args)

    def __call__(self, inputs):
        std_dev = self._args
        if std_dev is None:
            std_dev = inputs[:, -1]
            inputs = inputs[:, :-1]
        var = std_dev ** 2

        output = self._get_output(inputs)

        return self._calc_normal_log_like(output, self._data, var)

    @staticmethod
    def _calc_normal_log_like(output, data, var):
        ssqe = np.sum((output - data) ** 2, axis=1)
    
        term1 = -np.log(2 * np.pi * var) * (output.shape[1] / 2.) 
        term2 = -1 / 2. * ssqe / var
    
        return (term1 + term2)


class MultiSourceNormal(Normal):

    def __init__(self, model, data, args):
        '''
        Likelihood function for data with additive, iid errors sampled from N 
        normal distributions, each with mean = 0 and std_dev = args[1][n] for
        n = 1, ..., N. The number of data points sampled from each respective
        distribution should be provided in args[1]. Both args[0] and args[1]
        should be aligned and correspond to the ordering of data. That is, if
        args[0] = (2, 3, 1), then len(data) = 6 and the first two data points
        are assumed to be drawn from a Normal distribution w/
        std_dev = args[1][0]. If args[1][n] is None, assumes that the last M
        columns of inputs contains the std_dev values, where M is the total
        number of Nones in args[1]. The std_dev columns should be aligned with
        args[0] in this case.

        :param args: data segment lengths and corresponding standard deviations
            N from Gaussian distribution
        :type args: list of two tuples, each of length N
        '''
        super().__init__(model, data, args)
        self._num_nones = self._args[1].count(None)

        if sum(args[0]) != data.shape[0]:
            raise ValueError("data segments in args[0] must sum to dim of data")

    def __call__(self, inputs):

        std_devs, inputs = self._process_fixed_and_variable_std(inputs)

        output = self._get_output(inputs)

        log_likes = []
        start_idx = 0
        for segment_len, segment_std_dev in zip(*[self._args[0], std_devs]):

            if segment_len == 0:
                continue

            output_segment = output[:, start_idx : start_idx + segment_len]
            data_segment = self._data[start_idx : start_idx + segment_len]
            log_likes.append(self._calc_normal_log_like(output_segment,
                                                        data_segment,
                                                        segment_std_dev ** 2))
            start_idx += segment_len

        return np.sum(log_likes, axis=0)


    def _process_fixed_and_variable_std(self, inputs):
        '''
        Identifies standard deviations to be estimated and pulls appropriate
        samples from the input array.
        '''
        std_devs = self._args[1]
        new_std_devs = []
        j = 0
        for i, std in enumerate(std_devs):
            if std is None:
                new_std_devs.append(inputs[:, -self._num_nones + j])
                j += 1
            else:
                new_std_devs.append(std)
    
        new_inputs = inputs.copy()
        if self._num_nones > 0:
            new_inputs = new_inputs[:, :-self._num_nones]
    
        return tuple(new_std_devs), new_inputs


class MVNormal(BaseLogLike):

    def __init__(self, model, data, args):
        '''
        Likelihood function for data with additive, iid errors sampled from N-D
        multivariate normal distribution with mean = [0] * N and covariances = 
        args[n] for n = 1, ..., N where, for example, a 4-D covariance
        matrix is defined as:

                      [0 1 2 3]
                cov = [1 4 5 6]  where 0, ..., 9 represent entries in args
                      [2 5 7 8]
                      [3 6 8 9]
        
        If args[n] is None, assumes that the last M columns of inputs
        contains covariance samples, where M is the total number of Nones in
        args (Nones do not have to be contiguous).

        Data array should have shape (number of snapshots, number of features)
        where snapshots are independent simultaneous measurements of all the
        data features. Features, for example, might be sensor readings at
        different locations.

<<<<<<< HEAD
        :param args: covariances of the N-D multivariate normal
        :type args: list, len(args) =  N * (N + 1) / 2
=======
        Model should output array with shape (number of samples/particles,
        number of features).

        :param args: covariances of the N-D multivariate normal
        :type args: list, len(args) = N * (N + 1) / 2
>>>>>>> eee1d18d
        '''
        super().__init__(model, data, args)
        self._num_nones = self._args.count(None)

    def __call__(self, inputs):
        cov_arg_array, inputs = self._process_fixed_and_variable_covar(inputs)
        cov_matrices = np.tile(self._get_cov(cov_arg_array),
                               (self._data.shape[0], 1, 1, 1))

        data = np.expand_dims(self._data, 1)
        output = self._get_output(inputs)
        error = output - data
        error = np.expand_dims(error, 2)
        errorT = np.transpose(error, axes=(0, 1, 3, 2))

        term1 = - self._data.shape[1] / 2 * np.log(2 * np.pi)
        term2 = - 1 / 2 * np.log(np.linalg.det(cov_matrices))
        term2 = np.expand_dims(term2, (2, 3))
        term3 = np.matmul(np.matmul(error, np.linalg.inv(cov_matrices)), errorT)

        log_likes = term1 + term2 + -(1 / 2) * term3
        log_likes = np.sum(log_likes, axis=0)

        return log_likes[:, :, 0]

    def _get_cov(self, cov_args):
        d = int((np.sqrt(1 + 8 * cov_args.shape[1]) - 1) / 2)
        covs = np.zeros((cov_args.shape[0], d, d))
        p, q = np.triu_indices(d)
        covs[:, p, q] = cov_args
        covs += np.transpose(np.triu(covs, 1), axes=[0, 2, 1])
        return covs

    def _process_fixed_and_variable_covar(self, inputs):
        covars = np.tile(self._args, (inputs.shape[0], 1))
        j = 0
        for i, arg in enumerate(self._args):
            if arg is None:
                covars[:, i] = inputs[:, -self._num_nones + j]
                j += 1

        new_inputs = inputs.copy()
        if self._num_nones > 0:
            new_inputs = new_inputs[:, :-self._num_nones]
 
        return covars, new_inputs



class MVNRandomEffects(BaseLogLike):

    def __init__(self, model, data, args):
        '''
        Likelihood function for random effects.

        :param model: computational model
        :type model: callable
        :param data: data for the random effects with shape (num rand effects,
            num data features)
        :type data: 2D array
        :param args: total and random effects covariances and standard devs
        :type args: tuple (x, y)
        '''

        super().__init__(model, data, args)

        self._randeffs = [Normal(model, data[i], arg_i) \
                          for i, arg_i in enumerate(args[1])]

        self._n_total_eff_nones = self._args[0].count(None)
        self._n_rand_eff_nones = self._args[1].count(None)
        self._n_nones = self._n_total_eff_nones + self._n_rand_eff_nones

    def __call__(self, inputs):
        processed_inputs = self._process_fixed_and_variable_std(inputs)

        total_eff_inputs = processed_inputs[0]
        rand_eff_inputs = processed_inputs[1]
        rand_eff_model_inputs = processed_inputs[2]

        total_eff_log_like = np.ones((inputs.shape[0], 1)) * -np.inf
        for i in range(inputs.shape[0]):

            reff_data_array = np.array([ni[i] for ni in rand_eff_model_inputs])
            total_eff = MVNormal(self._total_effects_model, reff_data_array,
                                 self._args[0])

            in_ = total_eff_inputs[i].reshape(1, -1)
            total_eff_log_like[i, 0] = total_eff(in_)

        iterable = zip(rand_eff_inputs, self._randeffs)
        log_like = [np.c_[d(in_)] for in_, d in iterable]
        log_like.append(total_eff_log_like)

        return np.sum(log_like, axis=0)

    def _process_fixed_and_variable_std(self, inputs):
        num_randeff = len(self._args[1])

        model_inputs = inputs
        if self._n_nones > 0:
            model_inputs = model_inputs[:, :-self._n_nones]
            like_args = inputs[:, -self._n_nones:]
            total_eff_args = like_args[:, :self._n_total_eff_nones]
            rand_eff_args = like_args[:, self._n_total_eff_nones:]

        split_inputs = np.array_split(model_inputs, num_randeff + 1, axis=1)
        total_eff_model_inputs = split_inputs[0]
        rand_eff_model_inputs = split_inputs[1:]

        total_eff_inputs = total_eff_model_inputs.copy()
        rand_eff_inputs = rand_eff_model_inputs.copy()

        if self._n_total_eff_nones > 0:
            total_eff_inputs = np.c_[total_eff_model_inputs, total_eff_args]

        if self._n_rand_eff_nones > 0:
            arg_idx = [i for i, val in enumerate(self._args[1]) if val == None]
            for i, j in enumerate(arg_idx):
                rand_eff_inputs[j] = np.c_[rand_eff_model_inputs[j],
                                           rand_eff_args[:, i]]

        return (total_eff_inputs, rand_eff_inputs, rand_eff_model_inputs)

    @staticmethod
    def _total_effects_model(inputs):
        return inputs<|MERGE_RESOLUTION|>--- conflicted
+++ resolved
@@ -137,18 +137,11 @@
         Data array should have shape (number of snapshots, number of features)
         where snapshots are independent simultaneous measurements of all the
         data features. Features, for example, might be sensor readings at
-        different locations.
-
-<<<<<<< HEAD
-        :param args: covariances of the N-D multivariate normal
-        :type args: list, len(args) =  N * (N + 1) / 2
-=======
-        Model should output array with shape (number of samples/particles,
-        number of features).
+        different locations. Model should output array with shape (number of
+        samples/particles, number of features).
 
         :param args: covariances of the N-D multivariate normal
         :type args: list, len(args) = N * (N + 1) / 2
->>>>>>> eee1d18d
         '''
         super().__init__(model, data, args)
         self._num_nones = self._args.count(None)
