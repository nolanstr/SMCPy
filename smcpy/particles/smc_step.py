import numpy as np
from smcpy.particles.particle import Particle


class SMCStep():

    def __init__(self,):
        self._particles = []

    @staticmethod
    def _check_input(params):
        if not isinstance(params, list):
            raise TypeError('Input must be a list')
        for param in params:
            if not isinstance(param, Particle):
                raise TypeError('Input must be a of the Particle class')
        return params

    def add_particle(self, particle):
        '''
        Add a single particle to a given step.
        '''
        self._particles.append(particle)

    def add_step(self, particle_list):
        '''
        Add an entire step to the chain, providing a list of particles.
        '''
        self._particles = particle_list
        return None

    def get_likes(self):
        return [np.exp(p.log_like) for p in self._particles]

    def get_log_likes(self):
        return [p.log_like for p in self._particles]

    def get_mean(self):
        param_names = self._particles[0].params.keys()
        mean = {}
        for pn in param_names:
            mean[pn] = []
            for p in self._particles:
                mean[pn].append(p.weight * p.params[pn])
            mean[pn] = np.sum(mean[pn])
        return mean

    def get_weights(self):
        return [p.weight for p in self._particles]

    def calculate_covariance(self):
        particle_list = self._particles

        means = np.array(self.get_mean().values())

        cov_list = []
        for p in particle_list:
            param_vector = p.params.values()
            diff = (param_vector - means).reshape(-1, 1)
            R = np.dot(diff, diff.transpose())
            cov_list.append(p.weight * R)
        cov_matrix = np.sum(cov_list, axis=0)

        return cov_matrix

    def normalize_step_weights(self):
        weights = self.get_weights()
        particles = self._particles
        total_weight = np.sum(weights)
        for p in particles:
            p.weight = p.weight / total_weight
        return None

    def compute_ess(self):
        weights = self.get_weights()
        if not np.isclose(np.sum(weights), 1):
            self.normalize_step_weights()
        return 1 / np.sum([w**2 for w in weights])

    def get_params(self, key):
        particles = self._particles
        return np.array([p.params[key] for p in particles])

    def get_param_dicts(self):
        particles = self._particles
<<<<<<< HEAD
        return [p.params for p in particles]
=======
        return [p.params for p in particles]\


    def get_particles(self):
        return self._particles

    def overwrite_step(self, particle_list):
        '''
        Overwrite an entire step of the chain with the provided list of
        particles.
        '''
        if len(particle_list) != len(self.get_particles()):
            raise ValueError('Number of new particles must equal number of old')
        self._particles = particle_list
        return None
>>>>>>> a0e473fc

    def resample(self, overwrite=True):
        particles = self._particles
        num_particles = len(particles)
        weights = self.get_weights()
        weights_cs = np.cumsum(weights)

        # intervals based on weights to use for discrete probability draw
        intervals = zip(np.insert(weights_cs, 0, 0)[:-1], weights_cs)

        # generate random numbers, iterate to find intervals for resample
        R = np.random.uniform(0, 1, [num_particles, ])
        new_particles = []
        uniform_weight = 1. / num_particles
        for r in R:
            for i, (a, b) in enumerate(intervals):

                if a <= r < b:
                    # resample
                    new_particles.append(particles[i].copy())
                    # assign uniform weight
                    new_particles[-1].weight = uniform_weight
                    break
        if overwrite:
            self._particles = new_particles
        return None
<<<<<<< HEAD

    def print_particle_info(self, particle_num):
        particle = self._particles[particle_num]
        print '-----------------------------------------------------'
        print 'Particle: %s' % particle_num
        particle.print_particle_info()
        return None

    def plot_marginal(self, key, save=False, show=True,
                      prefix='marginal_'):
        '''
        Plots a single marginal approximation for param given by <key>.
        '''
        try:
            plt
        except:
            import matplotlib.pyplot as plt
        fig = plt.figure()
        ax = fig.add_subplot(111)
        for p in self._particles:
            ax.plot([p.params[key], p.params[key]], [0.0, p.weight])
            ax.plot(p.params[key], p.weight, 'o')
        if save:
            plt.savefig(prefix + key + '.png')
        if show:
            plt.show()
        plt.close(fig)
        return None

    def plot_pairwise_weights(self, param_names=None, labels=None,
                              save=False, show=True, param_lims=None,
                              label_size=None, tick_size=None, nbins=None,
                              prefix='pairwise'):
        '''
        Plots pairwise distributions of all parameter combos. Color codes each
        by weight.
        '''
        try:
            plt
        except:
            import matplotlib.pyplot as plt
        # get particles
        particles = self._particles

        # set up label dictionary
        if param_names is None:
            param_names = particles[0].params.keys()
        if labels is None:
            labels = param_names
        label_dict = {key: lab for key, lab in zip(param_names, labels)}
        if param_lims is not None:
            lim_dict = {key: l for key, l in zip(param_names, param_lims)}
        if nbins is not None:
            bin_dict = {key: n for key, n in zip(param_names, nbins)}
        L = len(param_names)

        # setup figure
        fig = plt.figure(figsize=[10 * (L - 1) / 2, 10 * (L - 1) / 2])

        # create lower triangle to obtain param combos
        tril = np.tril(np.arange(L**2).reshape([L, L]), -1)
        ikeys = np.transpose(np.nonzero(tril)).tolist()

        # use lower triangle to id subplots
        tril = np.tril(np.arange((L - 1)**2).reshape([L - 1, L - 1]) + 1)
        iplts = [i for i in tril.flatten() if i > 0]

        weights = self.get_weights()
        means = self.get_mean()
        for i in zip(iplts, ikeys):
            iplt = i[0]     # subplot index
            ikey1 = i[1][1]  # key index for xparam
            ikey2 = i[1][0]  # key index for yparam
            key1 = param_names[ikey1]
            key2 = param_names[ikey2]
            ax = {key1 + '+' + key2: fig.add_subplot(L - 1, L - 1, iplt)}
            # get list of all particle params for key1, key2 combinations
            pkey1 = []
            pkey2 = []
            for p in particles:
                pkey1.append(p.params[key1])
                pkey2.append(p.params[key2])
            # plot parameter combos with weight as color

            def rnd_to_sig(x):
                return round(x, -int(np.floor(np.log10(abs(x)))) + 1)
            sc = ax[key1 + '+' + key2].scatter(pkey1, pkey2, c=weights, vmin=0.0,
                                               vmax=rnd_to_sig(max(weights)))
            ax[key1 + '+' + key2].axvline(means[key1], color='C1', linestyle='--')
            ax[key1 + '+' + key2].axhline(means[key2], color='C1', linestyle='--')
            ax[key1 + '+' + key2].set_xlabel(label_dict[key1])
            ax[key1 + '+' + key2].set_ylabel(label_dict[key2])

            # if provided, set x y lims
            if param_lims is not None:
                ax[key1 + '+' + key2].set_xlim(lim_dict[key1])
                ax[key1 + '+' + key2].set_ylim(lim_dict[key2])
            # if provided set font sizes
            if tick_size is not None:
                ax[key1 + '+' + key2].tick_params(labelsize=tick_size)
            if label_size is not None:
                ax[key1 + '+' + key2].xaxis.label.set_size(label_size)
                ax[key1 + '+' + key2].yaxis.label.set_size(label_size)
            # if provided, set x ticks
            if nbins is not None:
                ax[key1 + '+' + key2].locator_params(axis='x', nbins=bin_dict[key1])
                ax[key1 + '+' + key2].locator_params(axis='y', nbins=bin_dict[key2])

        fig.tight_layout()

        # colorbar
        if L <= 2:
            cb = plt.colorbar(sc, ax=ax[key1 + '+' + key2])
        else:
            ax1_position = fig.axes[0].get_position()
            ax3_position = fig.axes[2].get_position()
            y0 = ax1_position.y0
            x0 = ax3_position.x0
            w = 0.02
            h = abs(ax1_position.y1 - ax1_position.y0)
            empty_ax = fig.add_axes([x0, y0, w, h])
            cb = plt.colorbar(sc, cax=empty_ax)
            if tick_size is not None:
                empty_ax.tick_params(labelsize=tick_size)

        cb.ax.get_yaxis().labelpad = 15
        cb.ax.set_ylabel('Normalized weights', rotation=270)

        plt.tight_layout()

=======

    def print_particle_info(self, particle_num):
        particle = self._particles[particle_num]
        print '-----------------------------------------------------'
        print 'Particle: %s' % particle_num
        particle.print_particle_info()
        return None

    def plot_marginal(self, key, save=False, show=True,
                      prefix='marginal_'):
        '''
        Plots a single marginal approximation for param given by <key>.
        '''
        try:
            plt
        except:
            import matplotlib.pyplot as plt
        fig = plt.figure()
        ax = fig.add_subplot(111)
        for p in self._particles:
            ax.plot([p.params[key], p.params[key]], [0.0, p.weight])
            ax.plot(p.params[key], p.weight, 'o')
        if save:
            plt.savefig(prefix + key + '.png')
        if show:
            plt.show()
        plt.close(fig)
        return None

    def plot_pairwise_weights(self, param_names=None, labels=None,
                              save=False, show=True, param_lims=None,
                              label_size=None, tick_size=None, nbins=None,
                              prefix='pairwise'):
        '''
        Plots pairwise distributions of all parameter combos. Color codes each
        by weight.
        '''
        try:
            plt
        except:
            import matplotlib.pyplot as plt
        # get particles
        particles = self._particles

        # set up label dictionary
        if param_names is None:
            param_names = particles[0].params.keys()
        if labels is None:
            labels = param_names
        label_dict = {key: lab for key, lab in zip(param_names, labels)}
        if param_lims is not None:
            lim_dict = {key: l for key, l in zip(param_names, param_lims)}
        if nbins is not None:
            bin_dict = {key: n for key, n in zip(param_names, nbins)}
        L = len(param_names)

        # setup figure
        fig = plt.figure(figsize=[10 * (L - 1) / 2, 10 * (L - 1) / 2])

        # create lower triangle to obtain param combos
        tril = np.tril(np.arange(L**2).reshape([L, L]), -1)
        ikeys = np.transpose(np.nonzero(tril)).tolist()

        # use lower triangle to id subplots
        tril = np.tril(np.arange((L - 1)**2).reshape([L - 1, L - 1]) + 1)
        iplts = [i for i in tril.flatten() if i > 0]

        weights = self.get_weights()
        means = self.get_mean()
        for i in zip(iplts, ikeys):
            iplt = i[0]     # subplot index
            ikey1 = i[1][1]  # key index for xparam
            ikey2 = i[1][0]  # key index for yparam
            key1 = param_names[ikey1]
            key2 = param_names[ikey2]
            ax = {key1 + '+' + key2: fig.add_subplot(L - 1, L - 1, iplt)}
            # get list of all particle params for key1, key2 combinations
            pkey1 = []
            pkey2 = []
            for p in particles:
                pkey1.append(p.params[key1])
                pkey2.append(p.params[key2])
            # plot parameter combos with weight as color

            def rnd_to_sig(x):
                return round(x, -int(np.floor(np.log10(abs(x)))) + 1)
            sc = ax[key1 + '+' + key2].scatter(pkey1, pkey2, c=weights, vmin=0.0,
                                               vmax=rnd_to_sig(max(weights)))
            ax[key1 + '+' + key2].axvline(means[key1], color='C1', linestyle='--')
            ax[key1 + '+' + key2].axhline(means[key2], color='C1', linestyle='--')
            ax[key1 + '+' + key2].set_xlabel(label_dict[key1])
            ax[key1 + '+' + key2].set_ylabel(label_dict[key2])

            # if provided, set x y lims
            if param_lims is not None:
                ax[key1 + '+' + key2].set_xlim(lim_dict[key1])
                ax[key1 + '+' + key2].set_ylim(lim_dict[key2])
            # if provided set font sizes
            if tick_size is not None:
                ax[key1 + '+' + key2].tick_params(labelsize=tick_size)
            if label_size is not None:
                ax[key1 + '+' + key2].xaxis.label.set_size(label_size)
                ax[key1 + '+' + key2].yaxis.label.set_size(label_size)
            # if provided, set x ticks
            if nbins is not None:
                ax[key1 + '+' + key2].locator_params(axis='x', nbins=bin_dict[key1])
                ax[key1 + '+' + key2].locator_params(axis='y', nbins=bin_dict[key2])

        fig.tight_layout()

        # colorbar
        if L <= 2:
            cb = plt.colorbar(sc, ax=ax[key1 + '+' + key2])
        else:
            ax1_position = fig.axes[0].get_position()
            ax3_position = fig.axes[2].get_position()
            y0 = ax1_position.y0
            x0 = ax3_position.x0
            w = 0.02
            h = abs(ax1_position.y1 - ax1_position.y0)
            empty_ax = fig.add_axes([x0, y0, w, h])
            cb = plt.colorbar(sc, cax=empty_ax)
            if tick_size is not None:
                empty_ax.tick_params(labelsize=tick_size)

        cb.ax.get_yaxis().labelpad = 15
        cb.ax.set_ylabel('Normalized weights', rotation=270)

        plt.tight_layout()

>>>>>>> a0e473fc
        if save:
            plt.savefig(prefix + '.png')
        if show:
            plt.show()
        plt.close(fig)
        return None<|MERGE_RESOLUTION|>--- conflicted
+++ resolved
@@ -83,9 +83,6 @@
 
     def get_param_dicts(self):
         particles = self._particles
-<<<<<<< HEAD
-        return [p.params for p in particles]
-=======
         return [p.params for p in particles]\
 
 
@@ -101,7 +98,6 @@
             raise ValueError('Number of new particles must equal number of old')
         self._particles = particle_list
         return None
->>>>>>> a0e473fc
 
     def resample(self, overwrite=True):
         particles = self._particles
@@ -128,7 +124,6 @@
         if overwrite:
             self._particles = new_particles
         return None
-<<<<<<< HEAD
 
     def print_particle_info(self, particle_num):
         particle = self._particles[particle_num]
@@ -259,138 +254,6 @@
 
         plt.tight_layout()
 
-=======
-
-    def print_particle_info(self, particle_num):
-        particle = self._particles[particle_num]
-        print '-----------------------------------------------------'
-        print 'Particle: %s' % particle_num
-        particle.print_particle_info()
-        return None
-
-    def plot_marginal(self, key, save=False, show=True,
-                      prefix='marginal_'):
-        '''
-        Plots a single marginal approximation for param given by <key>.
-        '''
-        try:
-            plt
-        except:
-            import matplotlib.pyplot as plt
-        fig = plt.figure()
-        ax = fig.add_subplot(111)
-        for p in self._particles:
-            ax.plot([p.params[key], p.params[key]], [0.0, p.weight])
-            ax.plot(p.params[key], p.weight, 'o')
-        if save:
-            plt.savefig(prefix + key + '.png')
-        if show:
-            plt.show()
-        plt.close(fig)
-        return None
-
-    def plot_pairwise_weights(self, param_names=None, labels=None,
-                              save=False, show=True, param_lims=None,
-                              label_size=None, tick_size=None, nbins=None,
-                              prefix='pairwise'):
-        '''
-        Plots pairwise distributions of all parameter combos. Color codes each
-        by weight.
-        '''
-        try:
-            plt
-        except:
-            import matplotlib.pyplot as plt
-        # get particles
-        particles = self._particles
-
-        # set up label dictionary
-        if param_names is None:
-            param_names = particles[0].params.keys()
-        if labels is None:
-            labels = param_names
-        label_dict = {key: lab for key, lab in zip(param_names, labels)}
-        if param_lims is not None:
-            lim_dict = {key: l for key, l in zip(param_names, param_lims)}
-        if nbins is not None:
-            bin_dict = {key: n for key, n in zip(param_names, nbins)}
-        L = len(param_names)
-
-        # setup figure
-        fig = plt.figure(figsize=[10 * (L - 1) / 2, 10 * (L - 1) / 2])
-
-        # create lower triangle to obtain param combos
-        tril = np.tril(np.arange(L**2).reshape([L, L]), -1)
-        ikeys = np.transpose(np.nonzero(tril)).tolist()
-
-        # use lower triangle to id subplots
-        tril = np.tril(np.arange((L - 1)**2).reshape([L - 1, L - 1]) + 1)
-        iplts = [i for i in tril.flatten() if i > 0]
-
-        weights = self.get_weights()
-        means = self.get_mean()
-        for i in zip(iplts, ikeys):
-            iplt = i[0]     # subplot index
-            ikey1 = i[1][1]  # key index for xparam
-            ikey2 = i[1][0]  # key index for yparam
-            key1 = param_names[ikey1]
-            key2 = param_names[ikey2]
-            ax = {key1 + '+' + key2: fig.add_subplot(L - 1, L - 1, iplt)}
-            # get list of all particle params for key1, key2 combinations
-            pkey1 = []
-            pkey2 = []
-            for p in particles:
-                pkey1.append(p.params[key1])
-                pkey2.append(p.params[key2])
-            # plot parameter combos with weight as color
-
-            def rnd_to_sig(x):
-                return round(x, -int(np.floor(np.log10(abs(x)))) + 1)
-            sc = ax[key1 + '+' + key2].scatter(pkey1, pkey2, c=weights, vmin=0.0,
-                                               vmax=rnd_to_sig(max(weights)))
-            ax[key1 + '+' + key2].axvline(means[key1], color='C1', linestyle='--')
-            ax[key1 + '+' + key2].axhline(means[key2], color='C1', linestyle='--')
-            ax[key1 + '+' + key2].set_xlabel(label_dict[key1])
-            ax[key1 + '+' + key2].set_ylabel(label_dict[key2])
-
-            # if provided, set x y lims
-            if param_lims is not None:
-                ax[key1 + '+' + key2].set_xlim(lim_dict[key1])
-                ax[key1 + '+' + key2].set_ylim(lim_dict[key2])
-            # if provided set font sizes
-            if tick_size is not None:
-                ax[key1 + '+' + key2].tick_params(labelsize=tick_size)
-            if label_size is not None:
-                ax[key1 + '+' + key2].xaxis.label.set_size(label_size)
-                ax[key1 + '+' + key2].yaxis.label.set_size(label_size)
-            # if provided, set x ticks
-            if nbins is not None:
-                ax[key1 + '+' + key2].locator_params(axis='x', nbins=bin_dict[key1])
-                ax[key1 + '+' + key2].locator_params(axis='y', nbins=bin_dict[key2])
-
-        fig.tight_layout()
-
-        # colorbar
-        if L <= 2:
-            cb = plt.colorbar(sc, ax=ax[key1 + '+' + key2])
-        else:
-            ax1_position = fig.axes[0].get_position()
-            ax3_position = fig.axes[2].get_position()
-            y0 = ax1_position.y0
-            x0 = ax3_position.x0
-            w = 0.02
-            h = abs(ax1_position.y1 - ax1_position.y0)
-            empty_ax = fig.add_axes([x0, y0, w, h])
-            cb = plt.colorbar(sc, cax=empty_ax)
-            if tick_size is not None:
-                empty_ax.tick_params(labelsize=tick_size)
-
-        cb.ax.get_yaxis().labelpad = 15
-        cb.ax.set_ylabel('Normalized weights', rotation=270)
-
-        plt.tight_layout()
-
->>>>>>> a0e473fc
         if save:
             plt.savefig(prefix + '.png')
         if show:
