--- conflicted
+++ resolved
@@ -1,10 +1,7 @@
 import numpy as np
 import pytest
 
-<<<<<<< HEAD
 from smcpy import MultiSourceNormal, MVNormal, MVNRandomEffects
-=======
-from smcpy import MultiSourceNormal, MVNormal, Normal
 
 
 @pytest.mark.parametrize('class_, args',
@@ -17,7 +14,6 @@
 
     with pytest.raises(ValueError):
         like(np.ones((1, 1)))
->>>>>>> d26649dd
 
 
 def test_multisource_normal_bad_data_segments():
