--- conflicted
+++ resolved
@@ -5,12 +5,12 @@
 from smcpy.mcmc import SMCStepMethod
 
 
-<<<<<<< HEAD
 class DummyStepMethod(SMCStepMethod):
 
     def __init__(self, phi):
         self.phi = phi
-=======
+
+
 class RVDummySampler:
 
     def __init__(self, value):
@@ -20,7 +20,6 @@
         if size == 1:
             return self.value
         return [self.value] * size
->>>>>>> bbf87910
 
 
 @pytest.fixture
